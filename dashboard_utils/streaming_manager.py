# dashboard_utils/streaming_manager.py

import threading
import time
import logging
import schwabdev # Import the main schwabdev library

# Configure basic logging
logging.basicConfig(level=logging.INFO, format="%(asctime)s - %(threadName)s - %(levelname)s - %(message)s")

class StreamingManager:
    def __init__(self, schwab_client_getter, account_id_getter):
        """
        Initializes the StreamingManager.
        schwab_client_getter: A function that returns an authenticated Schwab client instance.
        account_id_getter: A function that returns the account ID (account hash for streaming), if available and needed.
        """
        self.schwab_client_getter = schwab_client_getter
        self.account_id_getter = account_id_getter 
        self.stream_client = None 
        self.is_running = False
        self.stream_thread = None
        self.current_subscriptions = set()
        self.latest_data_store = {}
        self.error_message = None
        self.status_message = "Idle"
        self._lock = threading.Lock()

    def _get_schwab_client(self):
        """Helper to get client, handling potential errors."""
        try:
            client = self.schwab_client_getter()
            if not client:
                self.error_message = "Failed to get Schwab client."
                logging.error(self.error_message)
                return None
            return client
        except Exception as e:
            self.error_message = f"Error obtaining Schwab client: {e}"
            logging.error(self.error_message)
            return None

    def _stream_worker(self, option_keys_to_subscribe_tuple):
        """The actual worker function that runs in a separate thread."""
        option_keys_to_subscribe = set(option_keys_to_subscribe_tuple)
        logging.info(f"Stream worker started for {len(option_keys_to_subscribe)} keys.")
        with self._lock:
            self.status_message = "Stream: Initializing..."
            self.error_message = None

        schwab_api_client = self._get_schwab_client()
        if not schwab_api_client:
            with self._lock:
                self.status_message = f"Stream: Error - {self.error_message}"
                self.is_running = False
            return
        
<<<<<<< HEAD
        # SCHWAB_ACCOUNT_HASH is not strictly required for LEVELONE_OPTIONS streaming.
        # It would be required for account-specific streams like ACCT_ACTIVITY.
        # For now, we will log if it's present but not make it a blocking requirement for this options stream.
        account_hash = self.account_id_getter()
        if account_hash:
            logging.info(f"Account hash provided (first 4 chars for log): {str(account_hash)[:4]}...")
        else:
            logging.info("No account hash provided; not strictly required for LEVELONE_OPTIONS.")
=======
        account_hash = self.account_id_getter() # Get account hash for logging/potential use
        if not account_hash:
            # This check is also in dashboard_app.py, but good to have defense here too.
            logging.error("Stream worker: Account hash (SCHWAB_ACCOUNT_HASH) not available.")
            with self._lock:
                self.error_message = "Account hash (SCHWAB_ACCOUNT_HASH) for streaming is missing."
                self.status_message = f"Stream: Error - {self.error_message}"
                self.is_running = False
            return
        logging.info(f"Streaming for account hash (first 4 chars for log): {str(account_hash)[:4]}...")
>>>>>>> 6704595b

        try:
            self.stream_client = schwab_api_client.stream
            logging.info(f"Schwab stream object obtained via client.stream")
            
            if not option_keys_to_subscribe:
                logging.info("Stream worker: No symbols to subscribe.")
                with self._lock:
                    self.status_message = "Stream: No symbols to subscribe."
                    self.is_running = False
                return

            keys_list = list(option_keys_to_subscribe)
            fields_to_request_list = "0,2,7,8,9,10,11,15,16,17,18,19,21,26,27,23,24,25".split(",")
            
            logging.info(f"Stream worker: Adding LEVELONE_OPTIONS subscription for {len(keys_list)} keys.")
<<<<<<< HEAD
            self.stream_client.add_levelone_option_subscription(keys=keys_list, fields=fields_to_request_list)
=======
            # Use the specific subscription method for LEVELONE_OPTIONS
            self.stream_client.add_levelone_option_subscription(keys=keys_list, fields=fields_to_request_list)
            # The schwabdev library's stream.py handles the service name internally for this method.
>>>>>>> 6704595b

            with self._lock:
                self.current_subscriptions = set(option_keys_to_subscribe)
                self.status_message = f"Stream: Connecting and subscribing to {len(self.current_subscriptions)} contracts..."

<<<<<<< HEAD
=======
            # Start the stream listener. The handler function will be called with received messages.
            # The daemon and ping_interval parameters are defaults from schwabdev's stream.py
>>>>>>> 6704595b
            self.stream_client.start(handler=self._handle_stream_message) 
            logging.info("Stream worker: stream_client.start() returned. Stream has ended or was stopped.")

        except Exception as e:
            logging.error(f"Error in stream worker: {e}", exc_info=True)
            with self._lock:
                self.error_message = f"Stream error: {e}"
                self.status_message = f"Stream: Error - {self.error_message}"
        finally:
            with self._lock:
                self.is_running = False
                if not self.error_message and self.status_message not in ["Stream: Stopped.", "Stream: No symbols to subscribe."] :
                    self.status_message = "Stream: Stopped unexpectedly."
<<<<<<< HEAD
                elif not self.error_message and self.status_message == "Stream: Initializing...":
                    self.status_message = "Stream: Failed to start or connect."
            self.stream_client = None
=======
                elif not self.error_message and self.status_message == "Stream: Initializing...": # If it never even got to subscribe
                    self.status_message = "Stream: Failed to start or connect."
            self.stream_client = None # Clear the client
>>>>>>> 6704595b
            logging.info("Stream worker finished.")

    def _handle_stream_message(self, message_list):
        """Handles incoming messages from the WebSocket stream."""
        try:
            # The schwabdev library's stream.py already parses the JSON string to a list of dicts (data field)
            # or a single dict (notify/response field) before passing to the handler.
            # So, message_list here should be the already processed data.
            if not isinstance(message_list, list):
<<<<<<< HEAD
                if isinstance(message_list, dict) and (
                    message_list.get("service") == "ADMIN" or 
                    message_list.get("responses") or 
                    message_list.get("notify")
                ):
                    logging.info(f"Stream admin/response/notify: {message_list}")
=======
                # It could be a single notification/response dictionary, not data.
                if isinstance(message_list, dict) and 'notify' in message_list:
                    logging.info(f"Stream notification: {message_list['notify']}")
                elif isinstance(message_list, dict) and 'response' in message_list:
                    logging.info(f"Stream response: {message_list['response']}")
>>>>>>> 6704595b
                else:
                    logging.warning(f"Unexpected message type: {type(message_list)}. Expected list for data. Message: {message_list}")
                return

            for item in message_list:
                # The structure from schwabdev stream.py seems to be that the list contains items, 
                # and each item has 'service', 'timestamp', 'command', 'content'.
                if not isinstance(item, dict) or item.get("service") != "LEVELONE_OPTIONS" or "content" not in item:
                    # logging.debug(f"Skipping non-LEVELONE_OPTIONS message or malformed item: {item.get('service')}")
                    continue
                
                content_list = item.get("content", [])
                for contract_data in content_list:
                    if not isinstance(contract_data, dict) or "key" not in contract_data:
                        continue
                    
                    contract_key = contract_data.get("key")
                    if not contract_key:
                        continue

                    processed_data = {
                        "key": contract_key,
                        "lastPrice": contract_data.get("2"),
                        "askPrice": contract_data.get("7"),
                        "bidPrice": contract_data.get("8"),
                        "askSize": contract_data.get("9"),
                        "bidSize": contract_data.get("10"),
                        "totalVolume": contract_data.get("11"),
                        "volatility": contract_data.get("15"),
                        "delta": contract_data.get("16"),
                        "gamma": contract_data.get("17"),
                        "theta": contract_data.get("18"),
                        "vega": contract_data.get("19"),
                        "openInterest": contract_data.get("21"),
                        "strikePrice": contract_data.get("26"),
                        "contractType": contract_data.get("27"),
                        "expirationDay": contract_data.get("23"),
                        "expirationMonth": contract_data.get("24"),
                        "expirationYear": contract_data.get("25"),
                        "lastUpdated": time.time() # Consider using timestamp from message if available and reliable
                    }

                    with self._lock:
                        self.latest_data_store[contract_key] = processed_data
                        if "Connecting" in self.status_message or "Subscribing" in self.status_message or "Initializing" in self.status_message:
                            self.status_message = f"Stream: Actively receiving data for {len(self.current_subscriptions)} contracts."
        except Exception as e:
            logging.error(f"Error processing stream message: {e} - Message: {message_list}", exc_info=True)
            with self._lock:
                self.error_message = f"Processing error: {e}"

    def start_stream(self, option_keys_to_subscribe):
        """Starts the WebSocket stream in a new thread."""
        keys_set = set(option_keys_to_subscribe)
        with self._lock:
            if self.is_running:
                logging.info("Stream start requested, but already running. Checking subscriptions...")
                if self.current_subscriptions == keys_set and self.stream_thread and self.stream_thread.is_alive():
                    logging.info("Subscriptions are current and stream is live. No action needed.")
                    return True
                else:
                    logging.info("New subscriptions requested or stream not live. Restarting stream...")
<<<<<<< HEAD
                    self._internal_stop_stream(wait_for_thread=True)
=======
                    self._internal_stop_stream(wait_for_thread=True) # Ensure old thread is stopped and joined
>>>>>>> 6704595b
            
            self.is_running = True
            self.error_message = None
            self.status_message = "Stream: Starting..."
            self.latest_data_store.clear()
<<<<<<< HEAD
=======
            # self.current_subscriptions = set() # This will be set in _stream_worker upon successful subscription
>>>>>>> 6704595b

        self.stream_thread = threading.Thread(target=self._stream_worker, args=(tuple(keys_set),), name="SchwabStreamWorker", daemon=True)
        self.stream_thread.start()
        logging.info(f"Stream thread initiated for {len(keys_set)} keys.")
        return True

    def _internal_stop_stream(self, wait_for_thread=False):
        """Internal method to stop the stream. Optionally waits for thread to join."""
<<<<<<< HEAD
        stream_client_to_stop = self.stream_client
        if stream_client_to_stop and hasattr(stream_client_to_stop, "stop"):
            try:
                logging.info("Calling stream_client.stop()...")
                stream_client_to_stop.stop()
            except Exception as e:
                logging.error(f"Exception during stream_client.stop(): {e}", exc_info=True)
        
        self.is_running = False
=======
        stream_client_to_stop = self.stream_client # Capture current client
        if stream_client_to_stop and hasattr(stream_client_to_stop, "stop"):
            try:
                logging.info("Calling stream_client.stop()...")
                stream_client_to_stop.stop() # This should signal the async loop in stream.py to break
            except Exception as e:
                logging.error(f"Exception during stream_client.stop(): {e}", exc_info=True)
        
        self.is_running = False # Set running to false immediately

        if wait_for_thread and self.stream_thread and self.stream_thread.is_alive():
            logging.info("Waiting for stream thread to join after stop signal...")
            self.stream_thread.join(timeout=10) # Wait for the thread to finish
            if self.stream_thread.is_alive():
                logging.warning("Stream thread did not terminate gracefully after stop request and join timeout.")
            else:
                logging.info("Stream thread joined successfully.")
        self.stream_thread = None
>>>>>>> 6704595b

        if wait_for_thread and self.stream_thread and self.stream_thread.is_alive():
            logging.info("Waiting for stream thread to join after stop signal...")
            self.stream_thread.join(timeout=10)
            if self.stream_thread.is_alive():
                logging.warning("Stream thread did not terminate gracefully after stop request and join timeout.")
            else:
                logging.info("Stream thread joined successfully.")
        self.stream_thread = None

    def stop_stream(self):
        """Public method to stop the WebSocket stream."""
        with self._lock:
            if not self.is_running and (self.stream_thread is None or not self.stream_thread.is_alive()):
                logging.info("Stream stop requested, but not running or thread already stopped.")
                if self.status_message not in ["Idle", "Stream: Stopped."]:
                     self.status_message = "Idle"
                return

            logging.info("Requesting stream stop...")
            self.status_message = "Stream: Stopping..."
            self._internal_stop_stream(wait_for_thread=True)
        
        with self._lock:
<<<<<<< HEAD
            if self.status_message == "Stream: Stopping...":
                 self.status_message = "Stream: Stopped."
            elif not self.is_running and self.status_message != "Stream: Stopped.":
                 self.status_message = "Idle"
=======
            # Final status update after attempting to stop
            if self.status_message == "Stream: Stopping...": # If it was stopping and now done
                 self.status_message = "Stream: Stopped."
            elif not self.is_running and self.status_message != "Stream: Stopped.":
                 self.status_message = "Idle" # Default to idle if stopped for other reasons
>>>>>>> 6704595b
        logging.info("Stream stop process complete.")

    def get_latest_data(self):
        with self._lock:
            return dict(self.latest_data_store) 

    def get_status(self):
        with self._lock:
<<<<<<< HEAD
=======
            # If the thread died without is_running being set to False by _stream_worker's finally block
>>>>>>> 6704595b
            if self.is_running and (self.stream_thread is None or not self.stream_thread.is_alive()) and self.status_message not in ["Stream: Starting..."]:
                if not self.error_message:
                    self.error_message = "Worker thread died unexpectedly."
                self.status_message = f"Stream: Error - {self.error_message}"
                self.is_running = False # Correct the state
            return self.status_message, self.error_message

if __name__ == "__main__":
    # Example usage (requires a mock or real schwab_client_provider and account_id_provider)
    pass
<|MERGE_RESOLUTION|>--- conflicted
+++ resolved
@@ -16,8 +16,8 @@
         account_id_getter: A function that returns the account ID (account hash for streaming), if available and needed.
         """
         self.schwab_client_getter = schwab_client_getter
-        self.account_id_getter = account_id_getter 
-        self.stream_client = None 
+        self.account_id_getter = account_id_getter
+        self.stream_client = None
         self.is_running = False
         self.stream_thread = None
         self.current_subscriptions = set()
@@ -54,8 +54,7 @@
                 self.status_message = f"Stream: Error - {self.error_message}"
                 self.is_running = False
             return
-        
-<<<<<<< HEAD
+
         # SCHWAB_ACCOUNT_HASH is not strictly required for LEVELONE_OPTIONS streaming.
         # It would be required for account-specific streams like ACCT_ACTIVITY.
         # For now, we will log if it's present but not make it a blocking requirement for this options stream.
@@ -64,23 +63,11 @@
             logging.info(f"Account hash provided (first 4 chars for log): {str(account_hash)[:4]}...")
         else:
             logging.info("No account hash provided; not strictly required for LEVELONE_OPTIONS.")
-=======
-        account_hash = self.account_id_getter() # Get account hash for logging/potential use
-        if not account_hash:
-            # This check is also in dashboard_app.py, but good to have defense here too.
-            logging.error("Stream worker: Account hash (SCHWAB_ACCOUNT_HASH) not available.")
-            with self._lock:
-                self.error_message = "Account hash (SCHWAB_ACCOUNT_HASH) for streaming is missing."
-                self.status_message = f"Stream: Error - {self.error_message}"
-                self.is_running = False
-            return
-        logging.info(f"Streaming for account hash (first 4 chars for log): {str(account_hash)[:4]}...")
->>>>>>> 6704595b
 
         try:
             self.stream_client = schwab_api_client.stream
             logging.info(f"Schwab stream object obtained via client.stream")
-            
+
             if not option_keys_to_subscribe:
                 logging.info("Stream worker: No symbols to subscribe.")
                 with self._lock:
@@ -90,26 +77,15 @@
 
             keys_list = list(option_keys_to_subscribe)
             fields_to_request_list = "0,2,7,8,9,10,11,15,16,17,18,19,21,26,27,23,24,25".split(",")
-            
+
             logging.info(f"Stream worker: Adding LEVELONE_OPTIONS subscription for {len(keys_list)} keys.")
-<<<<<<< HEAD
             self.stream_client.add_levelone_option_subscription(keys=keys_list, fields=fields_to_request_list)
-=======
-            # Use the specific subscription method for LEVELONE_OPTIONS
-            self.stream_client.add_levelone_option_subscription(keys=keys_list, fields=fields_to_request_list)
-            # The schwabdev library's stream.py handles the service name internally for this method.
->>>>>>> 6704595b
 
             with self._lock:
                 self.current_subscriptions = set(option_keys_to_subscribe)
                 self.status_message = f"Stream: Connecting and subscribing to {len(self.current_subscriptions)} contracts..."
 
-<<<<<<< HEAD
-=======
-            # Start the stream listener. The handler function will be called with received messages.
-            # The daemon and ping_interval parameters are defaults from schwabdev's stream.py
->>>>>>> 6704595b
-            self.stream_client.start(handler=self._handle_stream_message) 
+            self.stream_client.start(handler=self._handle_stream_message)
             logging.info("Stream worker: stream_client.start() returned. Stream has ended or was stopped.")
 
         except Exception as e:
@@ -122,54 +98,34 @@
                 self.is_running = False
                 if not self.error_message and self.status_message not in ["Stream: Stopped.", "Stream: No symbols to subscribe."] :
                     self.status_message = "Stream: Stopped unexpectedly."
-<<<<<<< HEAD
                 elif not self.error_message and self.status_message == "Stream: Initializing...":
                     self.status_message = "Stream: Failed to start or connect."
             self.stream_client = None
-=======
-                elif not self.error_message and self.status_message == "Stream: Initializing...": # If it never even got to subscribe
-                    self.status_message = "Stream: Failed to start or connect."
-            self.stream_client = None # Clear the client
->>>>>>> 6704595b
             logging.info("Stream worker finished.")
 
     def _handle_stream_message(self, message_list):
         """Handles incoming messages from the WebSocket stream."""
         try:
-            # The schwabdev library's stream.py already parses the JSON string to a list of dicts (data field)
-            # or a single dict (notify/response field) before passing to the handler.
-            # So, message_list here should be the already processed data.
             if not isinstance(message_list, list):
-<<<<<<< HEAD
                 if isinstance(message_list, dict) and (
-                    message_list.get("service") == "ADMIN" or 
-                    message_list.get("responses") or 
+                    message_list.get("service") == "ADMIN" or
+                    message_list.get("responses") or
                     message_list.get("notify")
                 ):
                     logging.info(f"Stream admin/response/notify: {message_list}")
-=======
-                # It could be a single notification/response dictionary, not data.
-                if isinstance(message_list, dict) and 'notify' in message_list:
-                    logging.info(f"Stream notification: {message_list['notify']}")
-                elif isinstance(message_list, dict) and 'response' in message_list:
-                    logging.info(f"Stream response: {message_list['response']}")
->>>>>>> 6704595b
                 else:
                     logging.warning(f"Unexpected message type: {type(message_list)}. Expected list for data. Message: {message_list}")
                 return
 
             for item in message_list:
-                # The structure from schwabdev stream.py seems to be that the list contains items, 
-                # and each item has 'service', 'timestamp', 'command', 'content'.
                 if not isinstance(item, dict) or item.get("service") != "LEVELONE_OPTIONS" or "content" not in item:
-                    # logging.debug(f"Skipping non-LEVELONE_OPTIONS message or malformed item: {item.get('service')}")
                     continue
-                
+
                 content_list = item.get("content", [])
                 for contract_data in content_list:
                     if not isinstance(contract_data, dict) or "key" not in contract_data:
                         continue
-                    
+
                     contract_key = contract_data.get("key")
                     if not contract_key:
                         continue
@@ -193,7 +149,7 @@
                         "expirationDay": contract_data.get("23"),
                         "expirationMonth": contract_data.get("24"),
                         "expirationYear": contract_data.get("25"),
-                        "lastUpdated": time.time() # Consider using timestamp from message if available and reliable
+                        "lastUpdated": time.time()
                     }
 
                     with self._lock:
@@ -216,20 +172,12 @@
                     return True
                 else:
                     logging.info("New subscriptions requested or stream not live. Restarting stream...")
-<<<<<<< HEAD
                     self._internal_stop_stream(wait_for_thread=True)
-=======
-                    self._internal_stop_stream(wait_for_thread=True) # Ensure old thread is stopped and joined
->>>>>>> 6704595b
-            
+
             self.is_running = True
             self.error_message = None
             self.status_message = "Stream: Starting..."
             self.latest_data_store.clear()
-<<<<<<< HEAD
-=======
-            # self.current_subscriptions = set() # This will be set in _stream_worker upon successful subscription
->>>>>>> 6704595b
 
         self.stream_thread = threading.Thread(target=self._stream_worker, args=(tuple(keys_set),), name="SchwabStreamWorker", daemon=True)
         self.stream_thread.start()
@@ -238,17 +186,6 @@
 
     def _internal_stop_stream(self, wait_for_thread=False):
         """Internal method to stop the stream. Optionally waits for thread to join."""
-<<<<<<< HEAD
-        stream_client_to_stop = self.stream_client
-        if stream_client_to_stop and hasattr(stream_client_to_stop, "stop"):
-            try:
-                logging.info("Calling stream_client.stop()...")
-                stream_client_to_stop.stop()
-            except Exception as e:
-                logging.error(f"Exception during stream_client.stop(): {e}", exc_info=True)
-        
-        self.is_running = False
-=======
         stream_client_to_stop = self.stream_client # Capture current client
         if stream_client_to_stop and hasattr(stream_client_to_stop, "stop"):
             try:
@@ -267,16 +204,6 @@
             else:
                 logging.info("Stream thread joined successfully.")
         self.stream_thread = None
->>>>>>> 6704595b
-
-        if wait_for_thread and self.stream_thread and self.stream_thread.is_alive():
-            logging.info("Waiting for stream thread to join after stop signal...")
-            self.stream_thread.join(timeout=10)
-            if self.stream_thread.is_alive():
-                logging.warning("Stream thread did not terminate gracefully after stop request and join timeout.")
-            else:
-                logging.info("Stream thread joined successfully.")
-        self.stream_thread = None
 
     def stop_stream(self):
         """Public method to stop the WebSocket stream."""
@@ -292,37 +219,25 @@
             self._internal_stop_stream(wait_for_thread=True)
         
         with self._lock:
-<<<<<<< HEAD
-            if self.status_message == "Stream: Stopping...":
-                 self.status_message = "Stream: Stopped."
-            elif not self.is_running and self.status_message != "Stream: Stopped.":
-                 self.status_message = "Idle"
-=======
             # Final status update after attempting to stop
             if self.status_message == "Stream: Stopping...": # If it was stopping and now done
                  self.status_message = "Stream: Stopped."
             elif not self.is_running and self.status_message != "Stream: Stopped.":
                  self.status_message = "Idle" # Default to idle if stopped for other reasons
->>>>>>> 6704595b
         logging.info("Stream stop process complete.")
 
     def get_latest_data(self):
         with self._lock:
-            return dict(self.latest_data_store) 
+            return dict(self.latest_data_store)
 
     def get_status(self):
         with self._lock:
-<<<<<<< HEAD
-=======
-            # If the thread died without is_running being set to False by _stream_worker's finally block
->>>>>>> 6704595b
             if self.is_running and (self.stream_thread is None or not self.stream_thread.is_alive()) and self.status_message not in ["Stream: Starting..."]:
                 if not self.error_message:
                     self.error_message = "Worker thread died unexpectedly."
                 self.status_message = f"Stream: Error - {self.error_message}"
-                self.is_running = False # Correct the state
+                self.is_running = False
             return self.status_message, self.error_message
 
 if __name__ == "__main__":
-    # Example usage (requires a mock or real schwab_client_provider and account_id_provider)
     pass
